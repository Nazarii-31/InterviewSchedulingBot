using Microsoft.Bot.Builder;
using Microsoft.Bot.Builder.Teams;
using Microsoft.Bot.Builder.Dialogs;
using Microsoft.Bot.Schema;
using Microsoft.Bot.Schema.Teams;
using InterviewSchedulingBot.Models;
using InterviewSchedulingBot.Services;
using InterviewSchedulingBot.Interfaces;
using InterviewSchedulingBot.Dialogs;
using System.Text.Json;
using System.Text;
using Microsoft.Bot.Connector.Authentication;

namespace InterviewSchedulingBot.Bots
{
    public class InterviewBot : TeamsActivityHandler
    {
        private readonly IGraphCalendarService _calendarService;
        private readonly IAuthenticationService _authService;
        private readonly ISchedulingService _schedulingService;
        private readonly IGraphSchedulingService _graphSchedulingService;
        private readonly IAISchedulingService _aiSchedulingService;
        private readonly IConfiguration _configuration;
        private readonly Dialog _dialog;
        private readonly BotState _conversationState;
        private readonly BotState _userState;

        // Dictionary to store current scheduling sessions by user ID
        private static readonly Dictionary<string, GraphSchedulingResponse> _currentSchedulingSessions = new();

        public InterviewBot(
            IGraphCalendarService calendarService, 
            IAuthenticationService authService, 
            ISchedulingService schedulingService,
            IGraphSchedulingService graphSchedulingService,
<<<<<<< HEAD
            IAISchedulingService aiSchedulingService,
            IConfiguration configuration)
=======
            IConfiguration configuration,
            ConversationState conversationState,
            UserState userState)
>>>>>>> b5a00be1
        {
            _calendarService = calendarService;
            _authService = authService;
            _schedulingService = schedulingService;
            _graphSchedulingService = graphSchedulingService;
            _aiSchedulingService = aiSchedulingService;
            _configuration = configuration;
            _conversationState = conversationState;
            _userState = userState;
            _dialog = new InterviewSchedulingDialog(schedulingService, graphSchedulingService, configuration);
        }

        protected override async Task OnMembersAddedAsync(
            IList<ChannelAccount> membersAdded,
            ITurnContext<IConversationUpdateActivity> turnContext,
            CancellationToken cancellationToken)
        {
            var welcomeText = "Hello and welcome! I'm your Interview Scheduling Bot. I can help you schedule interviews by managing calendar events.\n\n" +
                             "To get started, I'll need you to sign in to access your calendar. Send me a message to begin!";
            
            foreach (var member in membersAdded)
            {
                if (member.Id != turnContext.Activity.Recipient.Id)
                {
                    await turnContext.SendActivityAsync(MessageFactory.Text(welcomeText), cancellationToken);
                }
            }
        }

        public override async Task OnTurnAsync(ITurnContext turnContext, CancellationToken cancellationToken = default)
        {
            await base.OnTurnAsync(turnContext, cancellationToken);

            // Save any state changes that might have occurred during the turn.
            await _conversationState.SaveChangesAsync(turnContext, false, cancellationToken);
            await _userState.SaveChangesAsync(turnContext, false, cancellationToken);
        }

        protected override async Task OnMessageActivityAsync(
            ITurnContext<IMessageActivity> turnContext,
            CancellationToken cancellationToken)
        {
            var userId = turnContext.Activity.From.Id;
            var isAuthenticated = await _authService.IsUserAuthenticatedAsync(userId);

            if (!isAuthenticated)
            {
                await HandleAuthenticationAsync(turnContext, cancellationToken);
                return;
            }

            var userMessage = turnContext.Activity.Text?.Trim();
            
            if (string.IsNullOrEmpty(userMessage))
            {
                await turnContext.SendActivityAsync(
                    MessageFactory.Text("Please provide a valid message."), 
                    cancellationToken);
                return;
            }

            // Check if user wants to start the conversational dialog
            if (userMessage.ToLower().Contains("schedule interview") || 
                userMessage.ToLower().Contains("start interview") ||
                userMessage.ToLower().Contains("new interview") ||
                userMessage.ToLower().Contains("conversational"))
            {
                await RunDialogAsync(turnContext, cancellationToken);
                return;
            }

            // Handle other commands (keep existing functionality)
            if (userMessage.ToLower().Contains("schedule") || userMessage.ToLower().Contains("interview"))
            {
                await HandleScheduleRequestAsync(turnContext, cancellationToken);
            }
            else if (userMessage.ToLower().Contains("ai") && userMessage.ToLower().Contains("schedule"))
            {
                await HandleAIScheduleRequestAsync(turnContext, cancellationToken);
            }
            else if (userMessage.ToLower().Contains("smart") && userMessage.ToLower().Contains("schedule"))
            {
                await HandleSmartScheduleRequestAsync(turnContext, cancellationToken);
            }
            else if (userMessage.ToLower().Contains("find") && userMessage.ToLower().Contains("slots"))
            {
                await HandleFindSlotsRequestAsync(turnContext, cancellationToken);
            }
            else if (userMessage.ToLower().Contains("find") && userMessage.ToLower().Contains("optimal"))
            {
                await HandleFindOptimalTimesRequestAsync(turnContext, cancellationToken);
            }
            else if (userMessage.ToLower().Contains("ai") && userMessage.ToLower().Contains("demo"))
            {
                await HandleAIDemoRequestAsync(turnContext, cancellationToken);
            }
            else if (userMessage.ToLower().Contains("insights"))
            {
                await HandleInsightsRequestAsync(turnContext, cancellationToken);
            }
            else if (userMessage.ToLower().StartsWith("book"))
            {
                await HandleBookMeetingRequestAsync(turnContext, cancellationToken);
            }
            else if (userMessage.ToLower().Contains("help"))
            {
                await HandleHelpCommandAsync(turnContext, cancellationToken);
            }
            else if (userMessage.ToLower().Contains("logout") || userMessage.ToLower().Contains("signout"))
            {
                await HandleLogoutAsync(turnContext, cancellationToken);
            }
            else
            {
                // Try to continue any existing dialog first
                await RunDialogAsync(turnContext, cancellationToken);
            }
        }

        private async Task RunDialogAsync(ITurnContext turnContext, CancellationToken cancellationToken)
        {
            // Create a dialog context
            var dialogSet = new DialogSet(_conversationState.CreateProperty<DialogState>(nameof(DialogState)));
            dialogSet.Add(_dialog);

            var dialogContext = await dialogSet.CreateContextAsync(turnContext, cancellationToken);
            var results = await dialogContext.ContinueDialogAsync(cancellationToken);
            
            // If no dialog is running, start the main dialog
            if (results.Status == DialogTurnStatus.Empty)
            {
                await dialogContext.BeginDialogAsync(_dialog.Id, null, cancellationToken);
            }
        }

        private async Task HandleAuthenticationAsync(
            ITurnContext<IMessageActivity> turnContext,
            CancellationToken cancellationToken)
        {
            try
            {
                var userId = turnContext.Activity.From.Id;
                var conversationId = turnContext.Activity.Conversation.Id;
                
                // Create sign-in card
                var signInCard = new SigninCard
                {
                    Text = _configuration["Authentication:OAuthPrompt:Text"] ?? "Please sign in to access your calendar",
                    Buttons = new[]
                    {
                        new CardAction
                        {
                            Title = _configuration["Authentication:OAuthPrompt:Title"] ?? "Sign In",
                            Type = ActionTypes.Signin,
                            Value = _authService.GetAuthorizationUrl(userId, conversationId)
                        }
                    }
                };

                var attachment = new Attachment
                {
                    ContentType = SigninCard.ContentType,
                    Content = signInCard
                };

                var reply = MessageFactory.Attachment(attachment);
                reply.Text = "You need to sign in before I can help you with calendar operations.";

                await turnContext.SendActivityAsync(reply, cancellationToken);
            }
            catch (Exception ex)
            {
                await turnContext.SendActivityAsync(
                    MessageFactory.Text($"Sorry, I encountered an error setting up authentication. Please try again later. Error: {ex.Message}"), 
                    cancellationToken);
            }
        }

        private async Task HandleScheduleRequestAsync(
            ITurnContext<IMessageActivity> turnContext,
            CancellationToken cancellationToken)
        {
            var userId = turnContext.Activity.From.Id;
            var accessToken = await _authService.GetAccessTokenAsync(userId);

            if (string.IsNullOrEmpty(accessToken))
            {
                await HandleAuthenticationAsync(turnContext, cancellationToken);
                return;
            }

            var response = "Great! You're authenticated and ready to schedule interviews.\n\n" +
                          "I offer two scheduling approaches:\n\n" +
                          "🤖 **AI-Driven Scheduling** (Recommended)\n" +
                          "- Type 'ai schedule' or 'find optimal' to use Microsoft Graph's intelligent scheduling\n" +
                          "- Uses advanced algorithms to find the best meeting times\n" +
                          "- Considers attendee availability, preferences, and working hours\n\n" +
                          "📅 **Basic Scheduling**\n" +
                          "- Type 'find slots' for basic availability checking\n" +
                          "- Simple slot finding based on calendar conflicts\n\n" +
                          "For AI scheduling, I'll need:\n" +
                          "- Attendee email addresses\n" +
                          "- Meeting duration (in minutes)\n" +
                          "- Date range to search\n\n" +
                          "Try typing 'find optimal' to experience the AI-driven scheduling!";

            await turnContext.SendActivityAsync(MessageFactory.Text(response), cancellationToken);
        }

        private async Task HandleAIScheduleRequestAsync(
            ITurnContext<IMessageActivity> turnContext,
            CancellationToken cancellationToken)
        {
            var userId = turnContext.Activity.From.Id;
            var accessToken = await _authService.GetAccessTokenAsync(userId);

            if (string.IsNullOrEmpty(accessToken))
            {
                await HandleAuthenticationAsync(turnContext, cancellationToken);
                return;
            }

            var response = "🤖 **AI-Driven Interview Scheduling**\n\n" +
                          "I'll use Microsoft Graph's intelligent scheduling to find optimal meeting times.\n\n" +
                          "**How to use:**\n" +
                          "Provide attendee emails and preferences in this format:\n" +
                          "`attendee1@company.com, attendee2@company.com | duration:60 | days:7`\n\n" +
                          "**Example:**\n" +
                          "`john@company.com, jane@company.com | duration:90 | days:14`\n\n" +
                          "**Parameters:**\n" +
                          "- **Attendees:** Comma-separated email addresses\n" +
                          "- **Duration:** Meeting duration in minutes (default: 60)\n" +
                          "- **Days:** Number of days to search ahead (default: 14)\n\n" +
                          "Or type `optimal demo` to see a demonstration.\n\n" +
                          "✨ **AI Features:**\n" +
                          "- Smart conflict detection\n" +
                          "- Respects working hours and time zones\n" +
                          "- Confidence scoring for suggestions\n" +
                          "- Optimized for productivity";

            await turnContext.SendActivityAsync(MessageFactory.Text(response), cancellationToken);
        }

        private async Task HandleFindOptimalTimesRequestAsync(
            ITurnContext<IMessageActivity> turnContext,
            CancellationToken cancellationToken)
        {
            var userId = turnContext.Activity.From.Id;
            var accessToken = await _authService.GetAccessTokenAsync(userId);

            if (string.IsNullOrEmpty(accessToken))
            {
                await HandleAuthenticationAsync(turnContext, cancellationToken);
                return;
            }

            var userMessage = turnContext.Activity.Text?.ToLower() ?? "";
            
            if (userMessage.Contains("demo") || userMessage.Contains("example"))
            {
                await HandleOptimalTimesDemo(turnContext, cancellationToken);
                return;
            }

            // Check if the user provided scheduling parameters
            if (userMessage.Contains("@") && userMessage.Contains("|"))
            {
                await ProcessOptimalTimesRequest(turnContext, cancellationToken);
                return;
            }

            // Show instructions
            await HandleAIScheduleRequestAsync(turnContext, cancellationToken);
        }

        private async Task HandleOptimalTimesDemo(
            ITurnContext<IMessageActivity> turnContext,
            CancellationToken cancellationToken)
        {
            var userId = turnContext.Activity.From.Id;

            try
            {
                await turnContext.SendActivityAsync(
                    MessageFactory.Text("🔍 **AI-Driven Scheduling Demo**\n\nSearching for optimal meeting times using Microsoft Graph AI... This may take a moment."), 
                    cancellationToken);

                // Create a sample GraphSchedulingRequest
                var defaultDuration = _configuration.GetValue<int>("Scheduling:DefaultDurationMinutes", 60);
                var searchDays = _configuration.GetValue<int>("Scheduling:SearchDays", 14);

                var graphSchedulingRequest = new GraphSchedulingRequest
                {
                    AttendeeEmails = new List<string> { "demo@example.com", "test@example.com" },
                    StartDate = DateTime.Now.AddHours(1), // Start from next hour
                    EndDate = DateTime.Now.AddDays(searchDays),
                    DurationMinutes = defaultDuration,
                    WorkingHoursStart = TimeSpan.Parse(_configuration["Scheduling:WorkingHours:StartTime"] ?? "09:00"),
                    WorkingHoursEnd = TimeSpan.Parse(_configuration["Scheduling:WorkingHours:EndTime"] ?? "17:00"),
                    MaxSuggestions = 5
                };

                // Convert working days from config
                var workingDaysConfig = _configuration.GetSection("Scheduling:WorkingHours:WorkingDays").Get<string[]>();
                if (workingDaysConfig != null)
                {
                    graphSchedulingRequest.WorkingDays = workingDaysConfig
                        .Select(day => Enum.Parse<DayOfWeek>(day))
                        .ToList();
                }

                var graphSchedulingResponse = await _graphSchedulingService.FindOptimalMeetingTimesAsync(graphSchedulingRequest, userId);

                if (graphSchedulingResponse.IsSuccess && graphSchedulingResponse.HasSuggestions)
                {
                    // Store the current scheduling session for demo
                    _currentSchedulingSessions[userId] = graphSchedulingResponse;

                    var responseText = $"✅ **AI Found {graphSchedulingResponse.MeetingTimeSuggestions.Count} Optimal Meeting Times!**\n\n" +
                                     $"**Search Criteria:**\n" +
                                     $"- Duration: {graphSchedulingRequest.DurationMinutes} minutes\n" +
                                     $"- Attendees: {string.Join(", ", graphSchedulingRequest.AttendeeEmails)}\n" +
                                     $"- Date Range: {graphSchedulingRequest.StartDate:yyyy-MM-dd} to {graphSchedulingRequest.EndDate:yyyy-MM-dd}\n\n" +
                                     $"**🤖 AI-Suggested Optimal Times:**\n{graphSchedulingResponse.FormattedSuggestionsWithBookingText}\n\n" +
                                     $"💡 **AI Advantages:**\n" +
                                     $"- Intelligent conflict detection\n" +
                                     $"- Optimized for productivity\n" +
                                     $"- Considers working hours and preferences\n" +
                                     $"- Confidence scoring for each suggestion\n\n" +
                                     $"**📅 To book a meeting**: Reply with 'book [number]' (e.g., 'book 1' for the first option)\n\n" +
                                     $"*This is a demonstration. In production, I would analyze real calendar data using Microsoft Graph's advanced scheduling algorithms.*";

                    await turnContext.SendActivityAsync(MessageFactory.Text(responseText), cancellationToken);
                }
                else
                {
                    await turnContext.SendActivityAsync(
                        MessageFactory.Text($"❌ AI Scheduling failed: {graphSchedulingResponse.Message}"), 
                        cancellationToken);
                }
            }
            catch (Exception ex)
            {
                await turnContext.SendActivityAsync(
                    MessageFactory.Text($"❌ Error during AI scheduling: {ex.Message}"), 
                    cancellationToken);
            }
        }

        private async Task ProcessOptimalTimesRequest(
            ITurnContext<IMessageActivity> turnContext,
            CancellationToken cancellationToken)
        {
            var userId = turnContext.Activity.From.Id;
            var userMessage = turnContext.Activity.Text ?? "";

            try
            {
                await turnContext.SendActivityAsync(
                    MessageFactory.Text("🔍 **Processing your AI scheduling request...**"), 
                    cancellationToken);

                // Parse the user input
                var request = ParseSchedulingRequest(userMessage);

                if (request == null)
                {
                    await turnContext.SendActivityAsync(
                        MessageFactory.Text("❌ Invalid format. Please use: `email1@company.com, email2@company.com | duration:60 | days:7`"), 
                        cancellationToken);
                    return;
                }

                var graphSchedulingResponse = await _graphSchedulingService.FindOptimalMeetingTimesAsync(request, userId);

                if (graphSchedulingResponse.IsSuccess && graphSchedulingResponse.HasSuggestions)
                {
                    // Store the current scheduling session
                    _currentSchedulingSessions[userId] = graphSchedulingResponse;

                    var responseText = $"✅ **AI Found {graphSchedulingResponse.MeetingTimeSuggestions.Count} Optimal Meeting Times!**\n\n" +
                                     $"**🤖 AI-Suggested Times:**\n{graphSchedulingResponse.FormattedSuggestionsWithBookingText}\n\n" +
                                     $"💡 These suggestions are optimized by Microsoft Graph's AI algorithms for maximum productivity and minimal conflicts.\n\n" +
                                     $"**📅 To book a meeting**: Reply with 'book [number]' (e.g., 'book 1' for the first option)\n" +
                                     $"**📋 Meeting title**: I'll use 'Team Interview Meeting' as the default title.";

                    await turnContext.SendActivityAsync(MessageFactory.Text(responseText), cancellationToken);
                }
                else
                {
                    await turnContext.SendActivityAsync(
                        MessageFactory.Text($"❌ AI Scheduling result: {graphSchedulingResponse.Message}"), 
                        cancellationToken);
                }
            }
            catch (Exception ex)
            {
                await turnContext.SendActivityAsync(
                    MessageFactory.Text($"❌ Error processing AI scheduling request: {ex.Message}"), 
                    cancellationToken);
            }
        }

        private async Task HandleBookMeetingRequestAsync(
            ITurnContext<IMessageActivity> turnContext,
            CancellationToken cancellationToken)
        {
            var userId = turnContext.Activity.From.Id;
            var userMessage = turnContext.Activity.Text ?? "";

            try
            {
                // Check if user has a current scheduling session
                if (!_currentSchedulingSessions.ContainsKey(userId))
                {
                    await turnContext.SendActivityAsync(
                        MessageFactory.Text("❌ No active scheduling session found. Please search for meeting times first using 'find optimal'."), 
                        cancellationToken);
                    return;
                }

                // Parse the book command to get the selection number
                var bookMatch = System.Text.RegularExpressions.Regex.Match(userMessage.ToLower(), @"book\s+(\d+)");
                if (!bookMatch.Success)
                {
                    await turnContext.SendActivityAsync(
                        MessageFactory.Text("❌ Invalid booking command. Please use 'book [number]' (e.g., 'book 1')."), 
                        cancellationToken);
                    return;
                }

                var selectionNumber = int.Parse(bookMatch.Groups[1].Value);
                var schedulingSession = _currentSchedulingSessions[userId];

                if (selectionNumber < 1 || selectionNumber > schedulingSession.MeetingTimeSuggestions.Count)
                {
                    await turnContext.SendActivityAsync(
                        MessageFactory.Text($"❌ Invalid selection. Please choose a number between 1 and {schedulingSession.MeetingTimeSuggestions.Count}."), 
                        cancellationToken);
                    return;
                }

                var selectedSuggestion = schedulingSession.MeetingTimeSuggestions[selectionNumber - 1];

                await turnContext.SendActivityAsync(
                    MessageFactory.Text("📅 **Booking your meeting...**"), 
                    cancellationToken);

                // Create booking request
                var bookingRequest = new BookingRequest
                {
                    SelectedSuggestion = selectedSuggestion,
                    AttendeeEmails = schedulingSession.OriginalRequest?.AttendeeEmails ?? new List<string>(),
                    MeetingTitle = "Team Interview Meeting",
                    MeetingDescription = "Meeting scheduled via AI-driven scheduling assistant"
                };

                // Book the meeting
                var bookingResponse = await _graphSchedulingService.BookMeetingAsync(bookingRequest, userId);

                if (bookingResponse.IsSuccess)
                {
                    if (selectedSuggestion.MeetingTimeSlot?.Start?.DateTime == null || 
                        selectedSuggestion.MeetingTimeSlot?.End?.DateTime == null)
                    {
                        await turnContext.SendActivityAsync(
                            MessageFactory.Text("❌ Invalid meeting time data in selected suggestion."), 
                            cancellationToken);
                        return;
                    }

                    var startTime = DateTime.Parse(selectedSuggestion.MeetingTimeSlot.Start.DateTime);
                    var endTime = DateTime.Parse(selectedSuggestion.MeetingTimeSlot.End.DateTime);

                    var successMessage = $"✅ **Meeting Booked Successfully!**\n\n" +
                                       $"**📅 Meeting Details:**\n" +
                                       $"- **Title**: {bookingRequest.MeetingTitle}\n" +
                                       $"- **Date**: {startTime:dddd, MMMM dd, yyyy}\n" +
                                       $"- **Time**: {startTime:HH:mm} - {endTime:HH:mm} UTC\n" +
                                       $"- **Duration**: {(endTime - startTime).TotalMinutes} minutes\n" +
                                       $"- **Attendees**: {string.Join(", ", bookingRequest.AttendeeEmails)}\n" +
                                       $"- **Event ID**: {bookingResponse.EventId}\n\n" +
                                       $"**🎯 AI Confidence**: {selectedSuggestion.Confidence * 100:F0}%\n" +
                                       $"**💡 Scheduling Reason**: {selectedSuggestion.SuggestionReason}\n\n" +
                                       $"**📧 Invitation Status:**\n" +
                                       $"- ✅ Calendar invitations have been sent to all attendees via Microsoft Graph\n" +
                                       $"- ✅ Teams meeting link automatically included in calendar invite\n" +
                                       $"- ✅ Meeting appears in all attendees' calendars\n" +
                                       $"- ✅ Attendees will receive email notifications\n\n" +
                                       $"**🔗 Next Steps:**\n" +
                                       $"- Check your Outlook calendar for the meeting details\n" +
                                       $"- Teams meeting link will be available in the calendar event\n" +
                                       $"- Attendees can respond to the meeting invitation";

                    await turnContext.SendActivityAsync(MessageFactory.Text(successMessage), cancellationToken);

                    // Clear the scheduling session
                    _currentSchedulingSessions.Remove(userId);
                }
                else
                {
                    await turnContext.SendActivityAsync(
                        MessageFactory.Text($"❌ Failed to book meeting: {bookingResponse.Message}"), 
                        cancellationToken);
                }
            }
            catch (Exception ex)
            {
                await turnContext.SendActivityAsync(
                    MessageFactory.Text($"❌ Error booking meeting: {ex.Message}"), 
                    cancellationToken);
            }
        }

        private GraphSchedulingRequest? ParseSchedulingRequest(string input)
        {
            try
            {
                var parts = input.Split('|');
                if (parts.Length < 1) return null;

                var attendeePart = parts[0].Trim();
                var attendeeEmails = attendeePart.Split(',').Select(e => e.Trim()).Where(e => e.Contains("@")).ToList();

                if (attendeeEmails.Count == 0) return null;

                var request = new GraphSchedulingRequest
                {
                    AttendeeEmails = attendeeEmails,
                    StartDate = DateTime.Now.AddHours(1),
                    EndDate = DateTime.Now.AddDays(14),
                    DurationMinutes = 60,
                    WorkingHoursStart = TimeSpan.Parse(_configuration["Scheduling:WorkingHours:StartTime"] ?? "09:00"),
                    WorkingHoursEnd = TimeSpan.Parse(_configuration["Scheduling:WorkingHours:EndTime"] ?? "17:00"),
                    MaxSuggestions = 10
                };

                // Parse additional parameters
                for (int i = 1; i < parts.Length; i++)
                {
                    var param = parts[i].Trim();
                    if (param.StartsWith("duration:"))
                    {
                        if (int.TryParse(param.Substring(9), out int duration))
                        {
                            request.DurationMinutes = duration;
                        }
                    }
                    else if (param.StartsWith("days:"))
                    {
                        if (int.TryParse(param.Substring(5), out int days))
                        {
                            request.EndDate = DateTime.Now.AddDays(days);
                        }
                    }
                }

                // Convert working days from config
                var workingDaysConfig = _configuration.GetSection("Scheduling:WorkingHours:WorkingDays").Get<string[]>();
                if (workingDaysConfig != null)
                {
                    request.WorkingDays = workingDaysConfig
                        .Select(day => Enum.Parse<DayOfWeek>(day))
                        .ToList();
                }

                return request;
            }
            catch
            {
                return null;
            }
        }

        private async Task HandleFindSlotsRequestAsync(
            ITurnContext<IMessageActivity> turnContext,
            CancellationToken cancellationToken)
        {
            var userId = turnContext.Activity.From.Id;
            var accessToken = await _authService.GetAccessTokenAsync(userId);

            if (string.IsNullOrEmpty(accessToken))
            {
                await HandleAuthenticationAsync(turnContext, cancellationToken);
                return;
            }

            // For demo purposes, let's use some example values
            // In a real implementation, you would collect this information through a conversation flow
            var userMessage = turnContext.Activity.Text?.ToLower() ?? "";
            
            if (userMessage.Contains("example") || userMessage.Contains("demo"))
            {
                await HandleExampleSchedulingAsync(turnContext, cancellationToken);
                return;
            }

            var response = "📅 **Interview Scheduling Assistant**\n\n" +
                          "To find available time slots, please provide the following information:\n\n" +
                          "**Format:** attendee1@company.com, attendee2@company.com | duration:60 | days:7\n\n" +
                          "**Example:** \n" +
                          "`john@company.com, jane@company.com | duration:90 | days:14`\n\n" +
                          "Or type `example demo` to see a demonstration with mock data.\n\n" +
                          "**Parameters:**\n" +
                          "- **Attendees:** Comma-separated email addresses\n" +
                          "- **Duration:** Meeting duration in minutes (default: 60)\n" +
                          "- **Days:** Number of days to search ahead (default: 14)\n\n" +
                          "I'll search for available slots during business hours (9 AM - 5 PM, Monday-Friday).";

            await turnContext.SendActivityAsync(MessageFactory.Text(response), cancellationToken);
        }

        private async Task HandleExampleSchedulingAsync(
            ITurnContext<IMessageActivity> turnContext,
            CancellationToken cancellationToken)
        {
            var userId = turnContext.Activity.From.Id;

            try
            {
                await turnContext.SendActivityAsync(
                    MessageFactory.Text("🔍 Searching for available time slots... This may take a moment."), 
                    cancellationToken);

                // Create a sample availability request
                var defaultDuration = _configuration.GetValue<int>("Scheduling:DefaultDurationMinutes", 60);
                var searchDays = _configuration.GetValue<int>("Scheduling:SearchDays", 14);

                var availabilityRequest = new AvailabilityRequest
                {
                    AttendeeEmails = new List<string> { "demo@example.com", "test@example.com" },
                    StartDate = DateTime.Now.AddHours(1), // Start from next hour
                    EndDate = DateTime.Now.AddDays(searchDays),
                    DurationMinutes = defaultDuration,
                    WorkingHoursStart = TimeSpan.Parse(_configuration["Scheduling:WorkingHours:StartTime"] ?? "09:00"),
                    WorkingHoursEnd = TimeSpan.Parse(_configuration["Scheduling:WorkingHours:EndTime"] ?? "17:00")
                };

                // Convert working days from config
                var workingDaysConfig = _configuration.GetSection("Scheduling:WorkingHours:WorkingDays").Get<string[]>();
                if (workingDaysConfig != null)
                {
                    availabilityRequest.WorkingDays = workingDaysConfig
                        .Select(day => Enum.Parse<DayOfWeek>(day))
                        .ToList();
                }

                var schedulingResponse = await _schedulingService.FindAvailableTimeSlotsAsync(availabilityRequest, userId);

                if (schedulingResponse.IsSuccess && schedulingResponse.HasAvailableSlots)
                {
                    var responseText = $"✅ **Found {schedulingResponse.AvailableSlots.Count} available time slots!**\n\n" +
                                     $"**Search criteria:**\n" +
                                     $"- Duration: {schedulingResponse.RequestedDurationMinutes} minutes\n" +
                                     $"- Attendees: {string.Join(", ", schedulingResponse.AttendeeEmails)}\n" +
                                     $"- Date range: {schedulingResponse.SearchStartDate:yyyy-MM-dd} to {schedulingResponse.SearchEndDate:yyyy-MM-dd}\n\n" +
                                     $"**Available slots:**\n{schedulingResponse.FormattedSlotsText}\n\n" +
                                     $"💡 *This was a demonstration with mock data. In a real scenario, I would check actual calendar availability.*";

                    await turnContext.SendActivityAsync(MessageFactory.Text(responseText), cancellationToken);
                }
                else
                {
                    await turnContext.SendActivityAsync(
                        MessageFactory.Text($"❌ No available slots found: {schedulingResponse.Message}"), 
                        cancellationToken);
                }
            }
            catch (Exception ex)
            {
                await turnContext.SendActivityAsync(
                    MessageFactory.Text($"❌ Error during scheduling: {ex.Message}"), 
                    cancellationToken);
            }
        }

        private async Task HandleSmartScheduleRequestAsync(
            ITurnContext<IMessageActivity> turnContext,
            CancellationToken cancellationToken)
        {
            var userId = turnContext.Activity.From.Id;
            var userMessage = turnContext.Activity.Text ?? "";

            try
            {
                await turnContext.SendActivityAsync(
                    MessageFactory.Text("🤖 **Smart AI Scheduling** - Analyzing your preferences and calendar patterns..."), 
                    cancellationToken);

                // Parse smart scheduling request
                var aiRequest = ParseSmartSchedulingRequest(userMessage, userId);
                if (aiRequest == null)
                {
                    await turnContext.SendActivityAsync(
                        MessageFactory.Text("❌ Invalid format. Please use: `john@company.com, jane@company.com | smart | duration:60 | days:7`"), 
                        cancellationToken);
                    return;
                }

                // Use AI scheduling service
                var aiResponse = await _aiSchedulingService.FindOptimalMeetingTimesAsync(aiRequest);

                if (aiResponse.IsSuccess && aiResponse.HasPredictions)
                {
                    var responseText = $"✅ **AI Found {aiResponse.PredictedTimeSlots.Count} Smart Scheduling Options!**\n\n" +
                                     $"**🧠 AI Analysis:**\n" +
                                     $"- Overall Confidence: {aiResponse.OverallConfidence * 100:F0}%\n" +
                                     $"- Processing Time: {aiResponse.ProcessingTimeMs}ms\n" +
                                     $"- Algorithm: {aiResponse.AlgorithmVersion}\n\n" +
                                     $"**🎯 Smart Predictions:**\n" +
                                     FormatAIPredictions(aiResponse.PredictedTimeSlots) + "\n\n" +
                                     $"**💡 AI Recommendations:**\n" +
                                     string.Join("\n", aiResponse.Recommendations.Select(r => $"• {r}")) + "\n\n" +
                                     $"**📅 To book**: Reply with 'book [number]' (e.g., 'book 1')";

                    await turnContext.SendActivityAsync(MessageFactory.Text(responseText), cancellationToken);
                }
                else
                {
                    await turnContext.SendActivityAsync(
                        MessageFactory.Text($"❌ AI Scheduling failed: {aiResponse.Message}"), 
                        cancellationToken);
                }
            }
            catch (Exception ex)
            {
                await turnContext.SendActivityAsync(
                    MessageFactory.Text($"❌ Error in smart scheduling: {ex.Message}"), 
                    cancellationToken);
            }
        }

        private async Task HandleAIDemoRequestAsync(
            ITurnContext<IMessageActivity> turnContext,
            CancellationToken cancellationToken)
        {
            var userId = turnContext.Activity.From.Id;

            try
            {
                await turnContext.SendActivityAsync(
                    MessageFactory.Text("🔬 **AI Scheduling Demo** - Showcasing advanced machine learning capabilities..."), 
                    cancellationToken);

                // Create demo AI request
                var aiRequest = new AISchedulingRequest
                {
                    UserId = userId,
                    AttendeeEmails = new List<string> { "demo@company.com", "ai-test@company.com" },
                    StartDate = DateTime.Now.AddHours(1),
                    EndDate = DateTime.Now.AddDays(7),
                    DurationMinutes = 60,
                    UseLearningAlgorithm = true,
                    UseHistoricalData = true,
                    UseUserPreferences = true,
                    UseAttendeePatterns = true,
                    OptimizeForProductivity = true,
                    MaxSuggestions = 5
                };

                var aiResponse = await _aiSchedulingService.FindOptimalMeetingTimesAsync(aiRequest);

                if (aiResponse.IsSuccess && aiResponse.HasPredictions)
                {
                    var insights = await _aiSchedulingService.GetAIInsightsAsync(userId);
                    
                    var responseText = $"✅ **AI Demo Results - Advanced Scheduling Intelligence**\n\n" +
                                     $"**🤖 Machine Learning Analysis:**\n" +
                                     $"- Confidence: {aiResponse.OverallConfidence * 100:F0}%\n" +
                                     $"- Processing Time: {aiResponse.ProcessingTimeMs}ms\n" +
                                     $"- Historical Data Points: {insights.GetValueOrDefault("HistoricalDataPoints", 0)}\n" +
                                     $"- Identified Patterns: {insights.GetValueOrDefault("IdentifiedPatterns", 0)}\n" +
                                     $"- Model Accuracy: {(double)insights.GetValueOrDefault("ModelAccuracy", 0.85) * 100:F0}%\n\n" +
                                     $"**🎯 AI-Optimized Time Slots:**\n" +
                                     FormatAIPredictions(aiResponse.PredictedTimeSlots) + "\n\n" +
                                     $"**🧠 AI Insights:**\n" +
                                     $"- Prediction Strength: {insights.GetValueOrDefault("PredictionStrength", "Medium")}\n" +
                                     $"- User Preference Alignment: {(double)insights.GetValueOrDefault("UserPreferenceAlignment", 0.7) * 100:F0}%\n" +
                                     $"- Recommended Time: {insights.GetValueOrDefault("RecommendedTimeSlot", "Not available")}\n\n" +
                                     $"**📈 Smart Recommendations:**\n" +
                                     string.Join("\n", aiResponse.Recommendations.Select(r => $"• {r}")) + "\n\n" +
                                     $"**🔬 This demo showcases:**\n" +
                                     $"• Machine learning pattern recognition\n" +
                                     $"• Historical data analysis\n" +
                                     $"• Predictive scheduling optimization\n" +
                                     $"• User preference learning\n" +
                                     $"• Dynamic calendar adaptation\n\n" +
                                     $"*Try 'smart schedule' for production-ready AI scheduling!*";

                    await turnContext.SendActivityAsync(MessageFactory.Text(responseText), cancellationToken);
                }
                else
                {
                    await turnContext.SendActivityAsync(
                        MessageFactory.Text($"❌ AI Demo failed: {aiResponse.Message}"), 
                        cancellationToken);
                }
            }
            catch (Exception ex)
            {
                await turnContext.SendActivityAsync(
                    MessageFactory.Text($"❌ Error in AI demo: {ex.Message}"), 
                    cancellationToken);
            }
        }

        private async Task HandleInsightsRequestAsync(
            ITurnContext<IMessageActivity> turnContext,
            CancellationToken cancellationToken)
        {
            var userId = turnContext.Activity.From.Id;

            try
            {
                await turnContext.SendActivityAsync(
                    MessageFactory.Text("📊 **Analyzing your scheduling patterns and preferences...**"), 
                    cancellationToken);

                var insights = await _aiSchedulingService.GetAIInsightsAsync(userId);
                var userPreferences = await _aiSchedulingService.GetUserPreferencesAsync(userId);
                var patterns = await _aiSchedulingService.AnalyzeSchedulingPatternsAsync(userId);

                var responseText = $"📈 **Your AI Scheduling Insights**\n\n" +
                                 $"**🎯 Personal Preferences:**\n" +
                                 $"- Total Scheduled Meetings: {userPreferences?.TotalScheduledMeetings ?? 0}\n" +
                                 $"- Average Rescheduling Rate: {(userPreferences?.AverageReschedulingRate ?? 0.3) * 100:F0}%\n" +
                                 $"- Preferred Duration: {userPreferences?.PreferredDurationMinutes ?? 60} minutes\n" +
                                 $"- Optimal Time Window: {userPreferences?.OptimalStartTime:hh\\:mm} - {userPreferences?.OptimalEndTime:hh\\:mm}\n\n" +
                                 $"**📊 Historical Analysis:**\n" +
                                 $"- Data Points Analyzed: {insights.GetValueOrDefault("HistoricalDataPoints", 0)}\n" +
                                 $"- Identified Patterns: {insights.GetValueOrDefault("IdentifiedPatterns", 0)}\n" +
                                 $"- Success Rate: {(double)insights.GetValueOrDefault("HistoricalSuccessIndicator", 0.7) * 100:F0}%\n\n" +
                                 $"**🎯 Optimal Meeting Times:**\n" +
                                 FormatOptimalTimes(insights.GetValueOrDefault("OptimalTimeSlots", new List<string>())) + "\n\n" +
                                 $"**🧠 AI Recommendations:**\n" +
                                 FormatInsightRecommendations(insights.GetValueOrDefault("Recommendations", new List<string>())) + "\n\n" +
                                 $"**🔮 Predictive Insights:**\n" +
                                 $"- Model Accuracy: {(double)insights.GetValueOrDefault("ModelAccuracy", 0.85) * 100:F0}%\n" +
                                 $"- Learning Progress: {(patterns.Count > 5 ? "Advanced" : patterns.Count > 2 ? "Intermediate" : "Basic")}\n\n" +
                                 $"*The AI learns from your scheduling behavior to provide increasingly accurate recommendations.*";

                await turnContext.SendActivityAsync(MessageFactory.Text(responseText), cancellationToken);
            }
            catch (Exception ex)
            {
                await turnContext.SendActivityAsync(
                    MessageFactory.Text($"❌ Error getting insights: {ex.Message}"), 
                    cancellationToken);
            }
        }

        private AISchedulingRequest? ParseSmartSchedulingRequest(string input, string userId)
        {
            try
            {
                var parts = input.Split('|');
                if (parts.Length < 2) return null;

                var attendeeEmails = parts[0].Split(',')
                    .Select(email => email.Trim())
                    .Where(email => email.Contains("@"))
                    .ToList();

                if (attendeeEmails.Count == 0) return null;

                var request = new AISchedulingRequest
                {
                    UserId = userId,
                    AttendeeEmails = attendeeEmails,
                    StartDate = DateTime.Now.AddHours(1),
                    EndDate = DateTime.Now.AddDays(14),
                    DurationMinutes = 60,
                    UseLearningAlgorithm = true,
                    UseHistoricalData = true,
                    UseUserPreferences = true,
                    UseAttendeePatterns = true,
                    OptimizeForProductivity = true
                };

                // Parse additional parameters
                foreach (var part in parts.Skip(1))
                {
                    var trimmed = part.Trim().ToLower();
                    if (trimmed.StartsWith("duration:"))
                    {
                        if (int.TryParse(trimmed.Substring(9), out int duration))
                            request.DurationMinutes = duration;
                    }
                    else if (trimmed.StartsWith("days:"))
                    {
                        if (int.TryParse(trimmed.Substring(5), out int days))
                            request.EndDate = DateTime.Now.AddDays(days);
                    }
                }

                return request;
            }
            catch
            {
                return null;
            }
        }

        private string FormatAIPredictions(List<TimeSlotPrediction> predictions)
        {
            var result = new StringBuilder();
            for (int i = 0; i < predictions.Count; i++)
            {
                var prediction = predictions[i];
                result.AppendLine($"**{i + 1}.** {prediction.StartTime:dddd, MMM dd - HH:mm} - {prediction.EndTime:HH:mm}");
                result.AppendLine($"   • Confidence: {prediction.OverallConfidence * 100:F0}%");
                result.AppendLine($"   • Success Rate: {prediction.PredictedSuccessRate * 100:F0}%");
                result.AppendLine($"   • Reason: {prediction.PredictionReason}");
                if (prediction.IsOptimalSlot)
                    result.AppendLine($"   • ⭐ **Optimal Slot**");
                result.AppendLine();
            }
            return result.ToString();
        }

        private string FormatOptimalTimes(object optimalTimes)
        {
            if (optimalTimes is List<string> timeList && timeList.Count > 0)
            {
                return string.Join("\n", timeList.Select(t => $"• {t}"));
            }
            return "• No specific patterns identified yet";
        }

        private string FormatInsightRecommendations(object recommendations)
        {
            if (recommendations is List<string> recList && recList.Count > 0)
            {
                return string.Join("\n", recList.Select(r => $"• {r}"));
            }
            return "• Continue using the AI scheduler to build more insights";
        }

        private async Task HandleHelpCommandAsync(
            ITurnContext<IMessageActivity> turnContext,
            CancellationToken cancellationToken)
        {
            var userId = turnContext.Activity.From.Id;
            var isAuthenticated = await _authService.IsUserAuthenticatedAsync(userId);

<<<<<<< HEAD
            var helpText = "**Interview Scheduling Bot - AI-Powered Commands:**\n\n" +
                          "🤖 **AI-Driven Scheduling:**\n" +
                          "• **smart schedule** - Advanced AI scheduling with learning capabilities\n" +
                          "• **ai demo** - Demonstrate AI scheduling with detailed insights\n" +
                          "• **insights** - View your personal scheduling patterns and AI analysis\n" +
                          "• **find optimal** - Use Microsoft Graph AI for optimal time finding\n\n" +
                          "📅 **Standard Scheduling:**\n" +
                          "• **schedule** or **interview** - Learn about scheduling options\n" +
                          "• **find slots** - Find available time slots (basic scheduling)\n\n" +
                          "🔧 **General Commands:**\n" +
                          "• **book [number]** - Book a meeting from suggestions (e.g., 'book 1')\n" +
=======
            var helpText = "**Interview Scheduling Bot Commands:**\n\n" +
                          "🆕 **NEW: Conversational Dialog**\n" +
                          "• **schedule interview** - Start guided conversation flow ✨\n" +
                          "• **new interview** - Begin step-by-step interview scheduling\n" +
                          "• **conversational** - Use the interactive dialog system\n\n" +
                          "**Classic Commands:**\n" +
                          "• **schedule** or **interview** - Learn about scheduling options\n" +
                          "• **ai schedule** or **find optimal** - Use AI-driven intelligent scheduling\n" +
                          "• **find slots** - Find available time slots (basic scheduling)\n" +
                          "• **book [number]** - Book a meeting from the suggestions (e.g., 'book 1')\n" +
>>>>>>> b5a00be1
                          "• **help** - Show this help message\n";

            if (isAuthenticated)
            {
                helpText += "• **logout** or **signout** - Sign out from your account\n\n" +
                           "✅ You are currently signed in and can access all features.\n\n" +
                           "**🌟 Recommended: Try the Conversational Dialog!**\n" +
                           "Type 'schedule interview' for a guided, step-by-step experience that:\n" +
                           "- Greets you personally\n" +
                           "- Asks for attendee emails\n" +
                           "- Requests meeting duration\n" +
                           "- Finds optimal time slots\n" +
                           "- Helps you book the meeting\n\n" +
                           "**🤖 AI-Driven Scheduling Features:**\n" +
                           "- Uses Microsoft Graph's intelligent algorithms\n" +
                           "- Finds optimal meeting times based on attendee preferences\n" +
                           "- Smart conflict detection and resolution\n" +
                           "- Confidence scoring for each suggestion\n" +
                           "- Respects working hours and time zones\n" +
                           "- One-click booking with Teams integration\n\n" +
                           "**📅 Basic Scheduling Features:**\n" +
                           "- Find common availability across multiple calendars\n" +
                           "- Create Teams meetings with calendar integration\n" +
                           "- Basic conflict detection\n\n" +
                           "**🚀 Quick Start:**\n" +
                           "1. Type 'schedule interview' for the guided experience\n" +
                           "2. Follow the prompts to enter attendee emails and duration\n" +
                           "3. Choose from AI-suggested optimal times\n" +
                           "4. Confirm and book your meeting\n\n" +
                           GetServiceModeMessage();
            }
            else
            {
                helpText += "\n❌ You need to sign in first to use calendar features.";
            }

            await turnContext.SendActivityAsync(MessageFactory.Text(helpText), cancellationToken);
        }

        private string GetServiceModeMessage()
        {
            var useMockService = _configuration.GetValue<bool>("GraphScheduling:UseMockService", false);
            if (useMockService)
            {
                return "🧪 **Development Mode**: Using mock Graph API service (no Azure credentials required)\n" +
                       "   _This provides realistic fake data for testing purposes_";
            }
            else
            {
                return "🔗 **Production Mode**: Using live Microsoft Graph API";
            }
        }

        private async Task HandleLogoutAsync(
            ITurnContext<IMessageActivity> turnContext,
            CancellationToken cancellationToken)
        {
            var userId = turnContext.Activity.From.Id;
            await _authService.ClearTokenAsync(userId);

            await turnContext.SendActivityAsync(
                MessageFactory.Text("You have been signed out successfully. Send me a message to sign in again."), 
                cancellationToken);
        }

        protected override async Task OnTeamsSigninVerifyStateAsync(
            ITurnContext<IInvokeActivity> turnContext,
            CancellationToken cancellationToken)
        {
            try
            {
                // Handle the OAuth callback from Teams
                var tokenResponse = turnContext.Activity.Value as TokenResponse;
                
                if (tokenResponse != null && !string.IsNullOrEmpty(tokenResponse.Token))
                {
                    var userId = turnContext.Activity.From.Id;
                    
                    if (string.IsNullOrEmpty(userId))
                    {
                        await turnContext.SendActivityAsync(
                            MessageFactory.Text("❌ Sign-in failed: Unable to identify user."), 
                            cancellationToken);
                        return;
                    }
                    
                    // Store the token
                    await _authService.StoreTokenAsync(userId, tokenResponse.Token);

                    var response = MessageFactory.Text("✅ Sign-in successful! You can now use the bot to schedule interviews. Type 'help' to see available commands.");
                    
                    await turnContext.SendActivityAsync(response, cancellationToken);
                }
                else
                {
                    var response = MessageFactory.Text("❌ Sign-in failed. Please try again.");
                    
                    await turnContext.SendActivityAsync(response, cancellationToken);
                }
            }
            catch (Exception ex)
            {
                await turnContext.SendActivityAsync(
                    MessageFactory.Text($"❌ Sign-in process failed: {ex.Message}"), 
                    cancellationToken);
            }
        }

        protected override async Task OnTokenResponseEventAsync(
            ITurnContext<IEventActivity> turnContext,
            CancellationToken cancellationToken)
        {
            try
            {
                // Handle token response from OAuth flow
                var tokenResponse = turnContext.Activity.Value as TokenResponse;
                
                if (tokenResponse != null && !string.IsNullOrEmpty(tokenResponse.Token))
                {
                    var userId = turnContext.Activity.From.Id;
                    
                    if (string.IsNullOrEmpty(userId))
                    {
                        await turnContext.SendActivityAsync(
                            MessageFactory.Text("❌ Authentication failed: Unable to identify user."), 
                            cancellationToken);
                        return;
                    }
                    
                    // Store the token
                    await _authService.StoreTokenAsync(userId, tokenResponse.Token);

                    await turnContext.SendActivityAsync(
                        MessageFactory.Text("✅ Authentication successful! You can now schedule interviews."), 
                        cancellationToken);
                }
                else
                {
                    await turnContext.SendActivityAsync(
                        MessageFactory.Text("❌ Authentication failed: No valid token received."), 
                        cancellationToken);
                }
            }
            catch (Exception ex)
            {
                await turnContext.SendActivityAsync(
                    MessageFactory.Text($"❌ Authentication process failed: {ex.Message}"), 
                    cancellationToken);
            }
        }
    }
}<|MERGE_RESOLUTION|>--- conflicted
+++ resolved
@@ -33,14 +33,9 @@
             IAuthenticationService authService, 
             ISchedulingService schedulingService,
             IGraphSchedulingService graphSchedulingService,
-<<<<<<< HEAD
-            IAISchedulingService aiSchedulingService,
-            IConfiguration configuration)
-=======
             IConfiguration configuration,
             ConversationState conversationState,
             UserState userState)
->>>>>>> b5a00be1
         {
             _calendarService = calendarService;
             _authService = authService;
@@ -986,7 +981,6 @@
             var userId = turnContext.Activity.From.Id;
             var isAuthenticated = await _authService.IsUserAuthenticatedAsync(userId);
 
-<<<<<<< HEAD
             var helpText = "**Interview Scheduling Bot - AI-Powered Commands:**\n\n" +
                           "🤖 **AI-Driven Scheduling:**\n" +
                           "• **smart schedule** - Advanced AI scheduling with learning capabilities\n" +
@@ -998,18 +992,6 @@
                           "• **find slots** - Find available time slots (basic scheduling)\n\n" +
                           "🔧 **General Commands:**\n" +
                           "• **book [number]** - Book a meeting from suggestions (e.g., 'book 1')\n" +
-=======
-            var helpText = "**Interview Scheduling Bot Commands:**\n\n" +
-                          "🆕 **NEW: Conversational Dialog**\n" +
-                          "• **schedule interview** - Start guided conversation flow ✨\n" +
-                          "• **new interview** - Begin step-by-step interview scheduling\n" +
-                          "• **conversational** - Use the interactive dialog system\n\n" +
-                          "**Classic Commands:**\n" +
-                          "• **schedule** or **interview** - Learn about scheduling options\n" +
-                          "• **ai schedule** or **find optimal** - Use AI-driven intelligent scheduling\n" +
-                          "• **find slots** - Find available time slots (basic scheduling)\n" +
-                          "• **book [number]** - Book a meeting from the suggestions (e.g., 'book 1')\n" +
->>>>>>> b5a00be1
                           "• **help** - Show this help message\n";
 
             if (isAuthenticated)
